 /*
 * Copyright (c) 2014-2016 Yubico AB
 * All rights reserved.
 *
 * Redistribution and use in source and binary forms, with or without
 * modification, are permitted provided that the following conditions are
 * met:
 *
 *   * Redistributions of source code must retain the above copyright
 *     notice, this list of conditions and the following disclaimer.
 *
 *   * Redistributions in binary form must reproduce the above
 *     copyright notice, this list of conditions and the following
 *     disclaimer in the documentation and/or other materials provided
 *     with the distribution.
 *
 * THIS SOFTWARE IS PROVIDED BY THE COPYRIGHT HOLDERS AND CONTRIBUTORS
 * "AS IS" AND ANY EXPRESS OR IMPLIED WARRANTIES, INCLUDING, BUT NOT
 * LIMITED TO, THE IMPLIED WARRANTIES OF MERCHANTABILITY AND FITNESS FOR
 * A PARTICULAR PURPOSE ARE DISCLAIMED. IN NO EVENT SHALL THE COPYRIGHT
 * OWNER OR CONTRIBUTORS BE LIABLE FOR ANY DIRECT, INDIRECT, INCIDENTAL,
 * SPECIAL, EXEMPLARY, OR CONSEQUENTIAL DAMAGES (INCLUDING, BUT NOT
 * LIMITED TO, PROCUREMENT OF SUBSTITUTE GOODS OR SERVICES; LOSS OF USE,
 * DATA, OR PROFITS; OR BUSINESS INTERRUPTION) HOWEVER CAUSED AND ON ANY
 * THEORY OF LIABILITY, WHETHER IN CONTRACT, STRICT LIABILITY, OR TORT
 * (INCLUDING NEGLIGENCE OR OTHERWISE) ARISING IN ANY WAY OUT OF THE USE
 * OF THIS SOFTWARE, EVEN IF ADVISED OF THE POSSIBILITY OF SUCH DAMAGE.
 *
 */

#include <stdio.h>
#include <stdlib.h>
#include <stdbool.h>
#include <string.h>

#ifdef _WIN32
#include <windows.h>
#endif

#include "openssl-compat.h"
#include <openssl/evp.h>
#include <openssl/x509.h>
#include <openssl/rsa.h>

#include <ykpiv.h>

#include "cmdline.h"
#include "util.h"

FILE *open_file(const char *file_name, enum file_mode mode) {
  FILE *file;
  const char *mod;
  if(!strcmp(file_name, "-")) {
    file = (mode == INPUT_TEXT || mode == INPUT_BIN) ? stdin : stdout;
  } else {
    switch (mode) {
    case INPUT_TEXT:
      mod = "r";
      break;
    case INPUT_BIN:
      mod = "rb";
      break;
    case OUTPUT_TEXT:
      mod = "w";
      break;
    case OUTPUT_BIN:
      mod = "wb";
      break;
    default:
      fprintf(stderr, "Invalid file mode.\n");
      return NULL;
      break;
    }
    file = fopen(file_name, mod);
    if(!file) {
      fprintf(stderr, "Failed opening '%s'!\n", file_name);
      return NULL;
    }
  }
  return file;
}

unsigned char get_algorithm(EVP_PKEY *key) {
  int type = EVP_PKEY_type(EVP_PKEY_id(key));
  switch(type) {
    case EVP_PKEY_RSA:
      {
        RSA *rsa = EVP_PKEY_get1_RSA(key);
        int size = RSA_size(rsa);
        if(size == 256) {
          return YKPIV_ALGO_RSA2048;
        } else if(size == 128) {
          return YKPIV_ALGO_RSA1024;
        } else {
          fprintf(stderr, "Unusable key of %d bits, only 1024 and 2048 are supported.\n", size * 8);
          return 0;
        }
      }
    case EVP_PKEY_EC:
      {
        EC_KEY *ec = EVP_PKEY_get1_EC_KEY(key);
        const EC_GROUP *group = EC_KEY_get0_group(ec);
        int curve = EC_GROUP_get_curve_name(group);
        if(curve == NID_X9_62_prime256v1) {
          return YKPIV_ALGO_ECCP256;
        } else if(curve == NID_secp384r1) {
          return YKPIV_ALGO_ECCP384;
        } else {
          fprintf(stderr, "Unknown EC curve %d\n", curve);
          return 0;
        }
      }
    default:
      fprintf(stderr, "Unknown algorithm %d.\n", type);
      return 0;
  }
}

X509_NAME *parse_name(const char *orig_name) {
  char name[1025];
  X509_NAME *parsed = NULL;
  char *ptr = name;
  char *part;

  if(strlen(orig_name) > 1024) {
    fprintf(stderr, "Name is too long!\n");
    return NULL;
  }
  strcpy(name, orig_name);

  if(*name != '/') {
    fprintf(stderr, "Name does not start with '/'!\n");
    return NULL;
  }
  parsed = X509_NAME_new();
  if(!parsed) {
    fprintf(stderr, "Failed to allocate memory\n");
    return NULL;
  }
  while((part = strtok(ptr, "/"))) {
    char *key;
    char *value;
    char *equals = strchr(part, '=');
    if(!equals) {
      fprintf(stderr, "The part '%s' doesn't seem to contain a =.\n", part);
      goto parse_err;
    }
    *equals++ = '\0';
    value = equals;
    key = part;

    ptr = NULL;
    if(!key) {
      fprintf(stderr, "Malformed name (%s)\n", part);
      goto parse_err;
    }
    if(!value) {
      fprintf(stderr, "Malformed name (%s)\n", part);
      goto parse_err;
    }
    if(!X509_NAME_add_entry_by_txt(parsed, key, MBSTRING_UTF8, (unsigned char*)value, -1, -1, 0)) {
      fprintf(stderr, "Failed adding %s=%s to name.\n", key, value);
      goto parse_err;
    }
  }
  return parsed;
parse_err:
  X509_NAME_free(parsed);
  return NULL;
}

size_t read_data(unsigned char *buf, size_t len, FILE* input, enum enum_format format) {
  char raw_buf[3072 * 2];
  size_t raw_len = sizeof(raw_buf);
  raw_len = fread(raw_buf, 1, raw_len, input);
  switch(format) {
    case format_arg_hex:
      if(raw_buf[raw_len - 1] == '\n') {
        raw_len -= 1;
      }
      if(ykpiv_hex_decode(raw_buf, raw_len, buf, &len) != YKPIV_OK) {
        return 0;
      }
      return len;
    case format_arg_base64:
      {
        int read;
        BIO *b64 = BIO_new(BIO_f_base64());
        BIO *bio = BIO_new_mem_buf(raw_buf, raw_len);
        BIO_push(b64, bio);
        read = BIO_read(b64, buf, len);
        BIO_free_all(b64);
        if(read <= 0) {
          return 0;
        } else {
          return (size_t)read;
        }
      }
      break;
    case format_arg_binary:
      if(raw_len > len) {
        return 0;
      }
      memcpy(buf, raw_buf, raw_len);
      return raw_len;
    case format__NULL:
    default:
      return 0;
  }
}

void dump_data(const unsigned char *buf, unsigned int len, FILE *output, bool space, enum enum_format format) {
  switch(format) {
    case format_arg_hex:
      {
        char tmp[3072 * 3 + 1];
        unsigned int i;
        unsigned int step = 2;
        if(space) step += 1;
        if(len > 3072) {
          return;
        }
        for (i = 0; i < len; i++) {
          sprintf(tmp + i * step, "%02x%s", buf[i], space == true ? " " : "");
        }
        fprintf(output, "%s\n", tmp);
      }
      return;
    case format_arg_base64:
      {
        BIO *b64 = BIO_new(BIO_f_base64());
        BIO *bio = BIO_new_fp(output, BIO_NOCLOSE);
        BIO_push(b64, bio);
        BIO_write(b64, buf, (int)len);
        BIO_flush(b64);
        BIO_free_all(b64);
      }
      return;
    case format_arg_binary:
      fwrite(buf, 1, len, output);
      return;
    case format__NULL:
    default:
      return;
  }
}

int get_length(const unsigned char *buffer, int *len) {
  if(buffer[0] < 0x81) {
    *len = buffer[0];
    return 1;
  } else if((*buffer & 0x7f) == 1) {
    *len = buffer[1];
    return 2;
  } else if((*buffer & 0x7f) == 2) {
    *len = (buffer[1] << 8) + buffer[2];
    return 3;
  }
  return 0;
}

int set_length(unsigned char *buffer, int length) {
  if(length < 0x80) {
    *buffer++ = length;
    return 1;
  } else if(length < 0xff) {
    *buffer++ = 0x81;
    *buffer++ = length;
    return 2;
  } else {
    *buffer++ = 0x82;
    *buffer++ = (length >> 8) & 0xff;
    *buffer++ = length & 0xff;
    return 3;
  }
}

int get_slot_hex(enum enum_slot slot_enum) {
  int slot = -1;

  switch (slot_enum) {
    case slot_arg_9a:
      slot = 0x9a;
      break;
    case slot_arg_9c:
    case slot_arg_9d:
    case slot_arg_9e:
      slot = 0x9c + ((int)slot_enum - (int)slot_arg_9c);
      break;
    case slot_arg_82:
    case slot_arg_83:
    case slot_arg_84:
    case slot_arg_85:
    case slot_arg_86:
    case slot_arg_87:
    case slot_arg_88:
    case slot_arg_89:
    case slot_arg_8a:
    case slot_arg_8b:
    case slot_arg_8c:
    case slot_arg_8d:
    case slot_arg_8e:
    case slot_arg_8f:
    case slot_arg_90:
    case slot_arg_91:
    case slot_arg_92:
    case slot_arg_93:
    case slot_arg_94:
    case slot_arg_95:
      slot = 0x82 + ((int)slot_enum - (int)slot_arg_82);
      break;
    case slot_arg_f9:
      slot = 0xf9;
      break;
    case slot__NULL:
    default:
      slot = -1;
  }

  return slot;
}

bool set_component(unsigned char *in_ptr, const BIGNUM *bn, int element_len) {
  int real_len = BN_num_bytes(bn);

  if(real_len > element_len) {
    return false;
  }
  memset(in_ptr, 0, (size_t)(element_len - real_len));
  in_ptr += element_len - real_len;
  BN_bn2bin(bn, in_ptr);

  return true;
}

bool prepare_rsa_signature(const unsigned char *in, unsigned int in_len, unsigned char *out, unsigned int *out_len, int nid) {
  X509_SIG *digestInfo;
  X509_ALGOR *algor;
  ASN1_TYPE parameter;
  ASN1_OCTET_STRING *digest;
  unsigned char data[1024];

  memcpy(data, in, in_len);

  digestInfo = X509_SIG_new();
  X509_SIG_getm(digestInfo, &algor, &digest);
  algor = X509_ALGOR_new();
  X509_ALGOR_set0(algor, OBJ_nid2obj(nid), V_ASN1_NULL, &parameter);
  parameter.type = V_ASN1_NULL;
  parameter.value.ptr = NULL;
  digest->data = data;
  digest->length = (int)in_len;
  *out_len = (unsigned int)i2d_X509_SIG(digestInfo, &out);
  return true;
}

bool read_pw(const char *name, char *pwbuf, size_t pwbuflen, int verify, int stdin_input) {
  #define READ_PW_PROMPT_BASE "Enter %s: "
  char prompt[sizeof(READ_PW_PROMPT_BASE) + 32] = {0};
  int ret;

  if (pwbuflen < 1) {
    fprintf(stderr, "Failed to read %s: buffer too small.", name);
    return false;
  }

  if(stdin_input) {
    fprintf(stdout, "%s\n", name);
    if(fgets(pwbuf, pwbuflen, stdin)) {
      if(pwbuf[strlen(pwbuf) - 1] == '\n') {
        pwbuf[strlen(pwbuf) - 1] = '\0';
      }
      return true;
    } else {
      return false;
    }
  }

  ret = snprintf(prompt, sizeof(prompt), READ_PW_PROMPT_BASE, name);
  if (ret < 0 || ((unsigned int) ret) > (sizeof(prompt)-1)) {
    fprintf(stderr, "Failed to read %s: snprintf failed.\n", name);
    return false;
  }

  if (0 != EVP_read_pw_string(pwbuf, pwbuflen-1, prompt, verify)) {
    fprintf(stderr, "Retrieving %s failed.\n", name);
    return false;
  }
  return true;
}

static unsigned const char sha1oid[] = {
  0x30, 0x21, 0x30, 0x09, 0x06, 0x05, 0x2B, 0x0E, 0x03, 0x02, 0x1A, 0x05, 0x00,
  0x04, 0x14
};

static unsigned const char sha256oid[] = {
  0x30, 0x31, 0x30, 0x0D, 0x06, 0x09, 0x60, 0x86, 0x48, 0x01, 0x65, 0x03, 0x04,
  0x02, 0x01, 0x05, 0x00, 0x04, 0x20
};

static unsigned const char sha384oid[] = {
  0x30, 0x41, 0x30, 0x0D, 0x06, 0x09, 0x60, 0x86, 0x48, 0x01, 0x65, 0x03, 0x04,
  0x02, 0x02, 0x05, 0x00, 0x04, 0x30
};

static unsigned const char sha512oid[] = {
  0x30, 0x51, 0x30, 0x0D, 0x06, 0x09, 0x60, 0x86, 0x48, 0x01, 0x65, 0x03, 0x04,
  0x02, 0x03, 0x05, 0x00, 0x04, 0x40
};

const EVP_MD *get_hash(enum enum_hash hash, const unsigned char **oid, size_t *oid_len) {
  switch(hash) {
    case hash_arg_SHA1:
      if(oid) {
        *oid = sha1oid;
        *oid_len = sizeof(sha1oid);
      }
      return EVP_sha1();
    case hash_arg_SHA256:
      if(oid) {
        *oid = sha256oid;
        *oid_len = sizeof(sha256oid);
      }
      return EVP_sha256();
    case hash_arg_SHA384:
      if(oid) {
        *oid = sha384oid;
        *oid_len = sizeof(sha384oid);
      }
      return EVP_sha384();
    case hash_arg_SHA512:
      if(oid) {
        *oid = sha512oid;
        *oid_len = sizeof(sha512oid);
      }
      return EVP_sha512();
    case hash__NULL:
    default:
      return NULL;
  }
}

int get_hashnid(enum enum_hash hash, unsigned char algorithm) {
  switch(algorithm) {
    case YKPIV_ALGO_RSA1024:
    case YKPIV_ALGO_RSA2048:
      switch(hash) {
        case hash_arg_SHA1:
          return NID_sha1WithRSAEncryption;
        case hash_arg_SHA256:
          return NID_sha256WithRSAEncryption;
        case hash_arg_SHA384:
          return NID_sha384WithRSAEncryption;
        case hash_arg_SHA512:
          return NID_sha512WithRSAEncryption;
        case hash__NULL:
        default:
          return 0;
      }
    case YKPIV_ALGO_ECCP256:
    case YKPIV_ALGO_ECCP384:
      switch(hash) {
        case hash_arg_SHA1:
          return NID_ecdsa_with_SHA1;
        case hash_arg_SHA256:
          return NID_ecdsa_with_SHA256;
        case hash_arg_SHA384:
          return NID_ecdsa_with_SHA384;
        case hash_arg_SHA512:
          return NID_ecdsa_with_SHA512;
        case hash__NULL:
        default:
          return 0;
      }
    default:
      return 0;
  }
}

unsigned char get_piv_algorithm(enum enum_algorithm algorithm) {
  switch(algorithm) {
    case algorithm_arg_RSA2048:
      return YKPIV_ALGO_RSA2048;
    case algorithm_arg_RSA1024:
      return YKPIV_ALGO_RSA1024;
    case algorithm_arg_ECCP256:
      return YKPIV_ALGO_ECCP256;
    case algorithm_arg_ECCP384:
      return YKPIV_ALGO_ECCP384;
    case algorithm__NULL:
    default:
      return 0;
  }
}

unsigned char get_pin_policy(enum enum_pin_policy policy) {
  switch(policy) {
    case pin_policy_arg_never:
      return YKPIV_PINPOLICY_NEVER;
    case pin_policy_arg_once:
      return YKPIV_PINPOLICY_ONCE;
    case pin_policy_arg_always:
      return YKPIV_PINPOLICY_ALWAYS;
    case pin_policy__NULL:
    default:
      return 0;
  }
}

unsigned char get_touch_policy(enum enum_touch_policy policy) {
  switch(policy) {
    case touch_policy_arg_never:
      return YKPIV_TOUCHPOLICY_NEVER;
    case touch_policy_arg_always:
      return YKPIV_TOUCHPOLICY_ALWAYS;
    case touch_policy_arg_cached:
      return YKPIV_TOUCHPOLICY_CACHED;
    case touch_policy__NULL:
    default:
      return 0;
  }
}

int SSH_write_X509(FILE *fp, X509 *x) {

  EVP_PKEY *pkey = NULL;
  int ret = 0;

  pkey = X509_get_pubkey(x);

  if (pkey == NULL) {
    return ret;
  }

  switch (EVP_PKEY_id(pkey)) {
  case EVP_PKEY_RSA:
  case EVP_PKEY_RSA2: {
    RSA *rsa;
    unsigned char n[256];
    const BIGNUM *bn_n;

    char rsa_id[] = "\x00\x00\x00\x07ssh-rsa";
    char rsa_f4[] = "\x00\x00\x00\x03\x01\x00\x01";

    rsa = EVP_PKEY_get1_RSA(pkey);
    RSA_get0_key(rsa, &bn_n, NULL, NULL);

<<<<<<< HEAD
    if (!set_component(n, rsa->n, RSA_size(rsa))) {
      break;
    }
=======
    set_component(n, bn_n, RSA_size(rsa));
>>>>>>> 77c51a73

    uint32_t bytes = BN_num_bytes(bn_n);
    char len_buf[5];
    int len = 4;

    len_buf[0] = (bytes >> 24) & 0x000000ff;
    len_buf[1] = (bytes << 16) & 0x000000ff;
    len_buf[2] = (bytes >> 8) & 0x000000ff;
    len_buf[3] = (bytes) & 0x000000ff;

    if (n[0] >= 0x80) {
      // High bit set, need an extra byte
      len++;
      len_buf[3]++;
      len_buf[4] = 0;
    }

    fprintf(fp, "ssh-rsa ");

    BIO *b64 = BIO_new(BIO_f_base64());
    BIO *bio = BIO_new_fp(fp, BIO_NOCLOSE);

    BIO_set_flags(b64, BIO_FLAGS_BASE64_NO_NL);
    BIO_push(b64, bio);

    BIO_write(b64, rsa_id, sizeof(rsa_id) - 1);
    BIO_write(b64, rsa_f4, sizeof(rsa_f4) - 1);
    BIO_write(b64, len_buf, len);
    BIO_write(b64, n, RSA_size(rsa));
    BIO_flush(b64);
    BIO_free_all(b64);

    ret = 1;

  } break;

  case EVP_PKEY_EC:
    break;
  }

  EVP_PKEY_free(pkey);

  return ret;

}<|MERGE_RESOLUTION|>--- conflicted
+++ resolved
@@ -546,13 +546,9 @@
     rsa = EVP_PKEY_get1_RSA(pkey);
     RSA_get0_key(rsa, &bn_n, NULL, NULL);
 
-<<<<<<< HEAD
-    if (!set_component(n, rsa->n, RSA_size(rsa))) {
-      break;
-    }
-=======
-    set_component(n, bn_n, RSA_size(rsa));
->>>>>>> 77c51a73
+    if (!set_component(n, bn_n, RSA_size(rsa))) {
+      break;
+    }
 
     uint32_t bytes = BN_num_bytes(bn_n);
     char len_buf[5];
