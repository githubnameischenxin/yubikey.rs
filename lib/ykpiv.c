--- conflicted
+++ resolved
@@ -549,57 +549,6 @@
   ykpiv_rc res;
 
   switch(algorithm) {
-<<<<<<< HEAD
-  case YKPIV_ALGO_RSA1024:
-    pad_len = 128;
-
-  case YKPIV_ALGO_RSA2048:
-    if(pad_len == 0) {
-      pad_len = 256;
-    }
-    if(!decipher) {
-      // Signature
-      if (padding) {
-        // Padding required
-        if(in_len + RSA_PKCS1_PADDING_SIZE > pad_len) {
-          return YKPIV_SIZE_ERROR;
-        }
-
-        // Add padding and copy data
-        RSA_padding_add_PKCS1_type_1(sign_in, pad_len, raw_in, in_len);
-        in_len = pad_len;
-      }
-      else {
-        // No padding required
-        if (in_len != pad_len)
-          return YKPIV_SIZE_ERROR;
-
-        // Just copy data
-        memcpy(sign_in, raw_in, in_len);
-      }
-    }
-    else {
-      // Decryption
-      if(in_len != pad_len) {
-        return YKPIV_SIZE_ERROR;
-      }
-
-      // Just copy data
-      memcpy(sign_in, raw_in, in_len);
-    }
-    break;
-
-  case YKPIV_ALGO_ECCP256:
-    if(!decipher && in_len > 32) {
-      return YKPIV_SIZE_ERROR;
-    } else if(decipher && in_len != 65) {
-      return YKPIV_SIZE_ERROR;
-    }
-    memcpy(sign_in, raw_in, in_len);
-    break;
-  default:
-    return YKPIV_ALGORITHM_ERROR;
-=======
     case YKPIV_ALGO_RSA1024:
       key_len = 128;
     case YKPIV_ALGO_RSA2048:
@@ -624,7 +573,6 @@
       break;
     default:
       return YKPIV_ALGORITHM_ERROR;
->>>>>>> 2e91cd0f
   }
 
   if(in_len < 0x80) {
@@ -690,7 +638,6 @@
     unsigned char *sign_out, size_t *out_len,
     unsigned char algorithm, unsigned char key) {
 
-<<<<<<< HEAD
   return _general_authenticate(state, raw_in, in_len, sign_out, out_len,
                                algorithm, key, false, true);
 }
@@ -703,27 +650,6 @@
 
   return _general_authenticate(state, raw_in, in_len, sign_out, out_len,
                                algorithm, key, false, padding);
-=======
-  unsigned char sign_in[256];
-  size_t key_len = 0;
-  if(YKPIV_IS_RSA(algorithm)) {
-    key_len = 128;
-    if(algorithm == YKPIV_ALGO_RSA2048) {
-      key_len = 256;
-    }
-  }
-  if(YKPIV_IS_RSA(algorithm) && key_len != in_len) {
-    if(in_len + RSA_PKCS1_PADDING_SIZE > key_len) {
-      return YKPIV_SIZE_ERROR;
-    }
-    RSA_padding_add_PKCS1_type_1(sign_in, key_len, raw_in, in_len);
-    in_len = key_len;
-  } else {
-    memcpy(sign_in, raw_in, in_len);
-  }
-  return _general_authenticate(state, sign_in, in_len, sign_out, out_len,
-      algorithm, key, false);
->>>>>>> 2e91cd0f
 }
 
 
