--- conflicted
+++ resolved
@@ -2,30 +2,6 @@
  * Copyright (c) 2014 Yubico AB
  * All rights reserved.
  *
-<<<<<<< HEAD
- * This program is free software: you can redistribute it and/or modify
- * it under the terms of the GNU General Public License as published by
- * the Free Software Foundation, either version 3 of the License, or
- * (at your option) any later version.
- *
- * This program is distributed in the hope that it will be useful,
- * but WITHOUT ANY WARRANTY; without even the implied warranty of
- * MERCHANTABILITY or FITNESS FOR A PARTICULAR PURPOSE. See the
- * GNU General Public License for more details.
- *
- * You should have received a copy of the GNU General Public License
- * along with this program. If not, see <http://www.gnu.org/licenses/>.
- *
- * Additional permission under GNU GPL version 3 section 7
- *
- * If you modify this program, or any covered work, by linking or
- * combining it with the OpenSSL project's OpenSSL library (or a
- * modified version of that library), containing parts covered by the
- * terms of the OpenSSL or SSLeay licenses, We grant you additional
- * permission to convey the resulting work. Corresponding Source for a
- * non-source form of such a combination shall include the source code
- * for the parts of OpenSSL used as well as that of the covered work.
-=======
  * Redistribution and use in source and binary forms, with or without
  * modification, are permitted provided that the following conditions are
  * met:
@@ -49,7 +25,6 @@
  * THEORY OF LIABILITY, WHETHER IN CONTRACT, STRICT LIABILITY, OR TORT
  * (INCLUDING NEGLIGENCE OR OTHERWISE) ARISING IN ANY WAY OUT OF THE USE
  * OF THIS SOFTWARE, EVEN IF ADVISED OF THE POSSIBILITY OF SUCH DAMAGE.
->>>>>>> 81f3b608
  *
  */
 
@@ -195,7 +170,6 @@
     return YKPIV_PCSC_ERROR;
   }
 
-<<<<<<< HEAD
   // Save available readers (aka PKCS11 slots)
   if (readers != NULL) {
     *readers = malloc(sizeof(char) * num_readers);
@@ -210,20 +184,6 @@
     *len = num_readers;
   }
 
-  reader_ptr = reader_buf;
-  if(wanted) {
-    while(*reader_ptr != '\0') {
-      if(strstr(reader_ptr, wanted)) {
-        if(state->verbose) {
-          fprintf(stderr, "using reader '%s' matching '%s'.\n", reader_ptr, wanted);
-        }
-        break;
-      } else {
-        if(state->verbose) {
-          fprintf(stderr, "skipping reader '%s' since it doesn't match.\n", reader_ptr);
-        }
-        reader_ptr += strlen(reader_ptr) + 1;
-=======
   for(reader_ptr = reader_buf; *reader_ptr != '\0'; reader_ptr += strlen(reader_ptr) + 1) {
     if(wanted) {
       if(!strstr(reader_ptr, wanted)) {
@@ -231,7 +191,6 @@
           fprintf(stderr, "skipping reader '%s' since it doesn't match '%s'.\n", reader_ptr, wanted);
         }
         continue;
->>>>>>> 81f3b608
       }
     }
     if(state->verbose) {
